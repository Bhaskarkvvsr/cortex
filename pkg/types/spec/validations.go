--- conflicted
+++ resolved
@@ -42,11 +42,7 @@
 	"github.com/cortexlabs/cortex/pkg/types"
 	"github.com/cortexlabs/cortex/pkg/types/clusterconfig"
 	"github.com/cortexlabs/cortex/pkg/types/userconfig"
-<<<<<<< HEAD
-	"gopkg.in/yaml.v2"
-=======
 	"github.com/cortexlabs/yaml"
->>>>>>> 471197e6
 	kresource "k8s.io/apimachinery/pkg/api/resource"
 )
 
@@ -573,8 +569,6 @@
 	}
 }
 
-<<<<<<< HEAD
-=======
 func serverSideBatchingValidation() *cr.StructFieldValidation {
 	return &cr.StructFieldValidation{
 		StructField: "ServerSideBatching",
@@ -627,7 +621,6 @@
 	return str, nil
 }
 
->>>>>>> 471197e6
 var resourceStructValidation = cr.StructValidation{
 	AllowExtraFields:       true,
 	StructFieldValidations: resourceStructValidations,
@@ -721,13 +714,8 @@
 		api.Networking.Endpoint = pointer.String("/" + api.Name)
 	}
 
-<<<<<<< HEAD
 	if err := validatePredictor(api, models, projectFiles, providerType, awsClient); err != nil {
-		return errors.Wrap(err, api.Identify(), userconfig.PredictorKey)
-=======
-	if err := validatePredictor(api, projectFiles, providerType, awsClient); err != nil {
 		return errors.Wrap(err, userconfig.PredictorKey)
->>>>>>> 471197e6
 	}
 
 	if api.Autoscaling != nil { // should only be nil for local provider
@@ -768,7 +756,24 @@
 	return nil
 }
 
-<<<<<<< HEAD
+func ValidateTrafficSplitter(
+	api *userconfig.API,
+	providerType types.ProviderType,
+	awsClient *aws.Client,
+) error {
+	if providerType == types.AWSProviderType && api.Networking.Endpoint == nil {
+		api.Networking.Endpoint = pointer.String("/" + api.Name)
+	}
+	if err := verifyTotalWeight(api.APIs); err != nil {
+		return err
+	}
+	if err := areTrafficSplitterAPIsUnique(api.APIs); err != nil {
+		return err
+	}
+
+	return nil
+}
+
 func validatePredictor(
 	api *userconfig.API,
 	models *[]CuratedModelResource,
@@ -776,27 +781,6 @@
 	providerType types.ProviderType,
 	awsClient *aws.Client,
 ) error {
-=======
-func ValidateTrafficSplitter(
-	api *userconfig.API,
-	providerType types.ProviderType,
-	awsClient *aws.Client,
-) error {
-	if providerType == types.AWSProviderType && api.Networking.Endpoint == nil {
-		api.Networking.Endpoint = pointer.String("/" + api.Name)
-	}
-	if err := verifyTotalWeight(api.APIs); err != nil {
-		return err
-	}
-	if err := areTrafficSplitterAPIsUnique(api.APIs); err != nil {
-		return err
-	}
-
-	return nil
-}
-
-func validatePredictor(api *userconfig.API, projectFiles ProjectFiles, providerType types.ProviderType, awsClient *aws.Client) error {
->>>>>>> 471197e6
 	predictor := api.Predictor
 
 	if predictor.Models != nil && predictor.ModelPath != nil {
@@ -857,25 +841,14 @@
 	return nil
 }
 
-<<<<<<< HEAD
 func validateMultiModelsFields(predictor *userconfig.Predictor) error {
 	if predictor.Models == nil {
 		return nil
-=======
-func validatePythonPredictor(predictor *userconfig.Predictor) error {
-	if predictor.SignatureKey != nil {
-		return ErrorFieldNotSupportedByPredictorType(userconfig.SignatureKeyKey, predictor.Type)
-	}
-
-	if predictor.ServerSideBatching != nil {
-		ErrorFieldNotSupportedByPredictorType(userconfig.ServerSideBatchingKey, predictor.Type)
->>>>>>> 471197e6
 	}
 
 	if len(predictor.Models.Paths) == 0 && predictor.Models.Dir == nil {
 		return errors.Wrap(ErrorSpecifyOneOrTheOther(userconfig.ModelsPathsKey, userconfig.ModelsDirKey), userconfig.ModelsKey)
 	}
-<<<<<<< HEAD
 	if len(predictor.Models.Paths) > 0 && predictor.Models.Dir != nil {
 		return errors.Wrap(ErrorConflictingFields(userconfig.ModelsPathsKey, userconfig.ModelsDirKey), userconfig.ModelsKey)
 	}
@@ -892,15 +865,6 @@
 		if predictor.ProcessesPerReplica > 1 {
 			return ErrorInvalidNumberOfProcessesWhenCaching(predictor.ProcessesPerReplica)
 		}
-=======
-
-	if len(predictor.Models) > 0 {
-		return ErrorFieldNotSupportedByPredictorType(userconfig.ModelsKey, predictor.Type)
-	}
-
-	if predictor.TensorFlowServingImage != "" {
-		return ErrorFieldNotSupportedByPredictorType(userconfig.TensorFlowServingImageKey, predictor.Type)
->>>>>>> 471197e6
 	}
 
 	return nil
@@ -910,11 +874,13 @@
 	if predictor.SignatureKey != nil {
 		return ErrorFieldNotSupportedByPredictorType(userconfig.SignatureKeyKey, predictor.Type)
 	}
+	if predictor.ServerSideBatching != nil {
+		return ErrorFieldNotSupportedByPredictorType(userconfig.ServerSideBatchingKey, predictor.Type)
+	}
 	if predictor.TensorFlowServingImage != "" {
 		return ErrorFieldNotSupportedByPredictorType(userconfig.TensorFlowServingImageKey, predictor.Type)
 	}
 
-<<<<<<< HEAD
 	hasSingleModel := predictor.ModelPath != nil
 	hasMultiModels := predictor.Models != nil
 
@@ -931,26 +897,6 @@
 		*predictor.ModelPath = s.EnsureSuffix(*predictor.ModelPath, "/")
 		modelWrapError = func(err error) error {
 			return errors.Wrap(err, userconfig.ModelPathKey)
-=======
-	if predictor.ServerSideBatching != nil {
-		if api.Compute.Inf == 0 && predictor.ServerSideBatching.MaxBatchSize > predictor.ProcessesPerReplica*predictor.ThreadsPerProcess {
-			return ErrorInsufficientBatchConcurrencyLevel(predictor.ServerSideBatching.MaxBatchSize, predictor.ProcessesPerReplica, predictor.ThreadsPerProcess)
-		}
-		if api.Compute.Inf > 0 && predictor.ServerSideBatching.MaxBatchSize > predictor.ThreadsPerProcess {
-			return ErrorInsufficientBatchConcurrencyLevelInf(predictor.ServerSideBatching.MaxBatchSize, predictor.ThreadsPerProcess)
-		}
-	}
-
-	if predictor.ModelPath == nil && len(predictor.Models) == 0 {
-		return ErrorMissingModel(predictor.Type)
-	} else if predictor.ModelPath != nil && len(predictor.Models) > 0 {
-		return ErrorConflictingFields(userconfig.ModelPathKey, userconfig.ModelsKey)
-	} else if predictor.ModelPath != nil {
-		modelResource := &userconfig.ModelResource{
-			Name:         consts.SingleModelName,
-			ModelPath:    *predictor.ModelPath,
-			SignatureKey: predictor.SignatureKey,
->>>>>>> 471197e6
 		}
 	}
 	if hasMultiModels {
@@ -1083,26 +1029,22 @@
 	return nil
 }
 
-<<<<<<< HEAD
 func validateTensorFlowPredictor(api *userconfig.API, models *[]CuratedModelResource, providerType types.ProviderType, projectFiles ProjectFiles, awsClient *aws.Client) error {
 	predictor := api.Predictor
 
+	if predictor.ServerSideBatching != nil {
+		if api.Compute.Inf == 0 && predictor.ServerSideBatching.MaxBatchSize > predictor.ProcessesPerReplica*predictor.ThreadsPerProcess {
+			return ErrorInsufficientBatchConcurrencyLevel(predictor.ServerSideBatching.MaxBatchSize, predictor.ProcessesPerReplica, predictor.ThreadsPerProcess)
+		}
+		if api.Compute.Inf > 0 && predictor.ServerSideBatching.MaxBatchSize > predictor.ThreadsPerProcess {
+			return ErrorInsufficientBatchConcurrencyLevelInf(predictor.ServerSideBatching.MaxBatchSize, predictor.ThreadsPerProcess)
+		}
+	}
+
 	hasSingleModel := predictor.ModelPath != nil
 	hasMultiModels := predictor.Models != nil
 
 	if !hasSingleModel && !hasMultiModels {
-=======
-func validateONNXPredictor(predictor *userconfig.Predictor, providerType types.ProviderType, projectFiles ProjectFiles, awsClient *aws.Client) error {
-	if predictor.SignatureKey != nil {
-		return ErrorFieldNotSupportedByPredictorType(userconfig.SignatureKeyKey, predictor.Type)
-	}
-
-	if predictor.ServerSideBatching != nil {
-		return ErrorFieldNotSupportedByPredictorType(userconfig.ServerSideBatchingKey, predictor.Type)
-	}
-
-	if predictor.ModelPath == nil && len(predictor.Models) == 0 {
->>>>>>> 471197e6
 		return ErrorMissingModel(predictor.Type)
 	}
 
@@ -1259,6 +1201,9 @@
 func validateONNXPredictor(predictor *userconfig.Predictor, models *[]CuratedModelResource, providerType types.ProviderType, projectFiles ProjectFiles, awsClient *aws.Client) error {
 	if predictor.SignatureKey != nil {
 		return ErrorFieldNotSupportedByPredictorType(userconfig.SignatureKeyKey, predictor.Type)
+	}
+	if predictor.ServerSideBatching != nil {
+		return ErrorFieldNotSupportedByPredictorType(userconfig.ServerSideBatchingKey, predictor.Type)
 	}
 	if predictor.TensorFlowServingImage != "" {
 		return ErrorFieldNotSupportedByPredictorType(userconfig.TensorFlowServingImageKey, predictor.Type)
