--- conflicted
+++ resolved
@@ -18,23 +18,17 @@
 
 import (
 	"fmt"
-<<<<<<< HEAD
 	"io/ioutil"
 	"net/http"
 	"sort"
 	"strconv"
-=======
->>>>>>> 471197e6
 	"strings"
 
 	"github.com/cortexlabs/cortex/cli/cluster"
 	"github.com/cortexlabs/cortex/cli/local"
 	"github.com/cortexlabs/cortex/cli/types/cliconfig"
-<<<<<<< HEAD
+	"github.com/cortexlabs/cortex/cli/types/flags"
 	"github.com/cortexlabs/cortex/pkg/consts"
-=======
-	"github.com/cortexlabs/cortex/cli/types/flags"
->>>>>>> 471197e6
 	"github.com/cortexlabs/cortex/pkg/lib/console"
 	"github.com/cortexlabs/cortex/pkg/lib/errors"
 	"github.com/cortexlabs/cortex/pkg/lib/exit"
@@ -444,429 +438,14 @@
 			return "", err
 		}
 
-<<<<<<< HEAD
-	out += t.MustFormat()
-
-	if env.Provider != types.LocalProviderType && syncAPI.Spec.Monitoring != nil {
-		switch syncAPI.Spec.Monitoring.ModelType {
-		case userconfig.ClassificationModelType:
-			out += "\n" + classificationMetricsStr(&syncAPI.Metrics)
-		case userconfig.RegressionModelType:
-			out += "\n" + regressionMetricsStr(&syncAPI.Metrics)
-		}
-	}
-
-	apiEndpoint := syncAPI.BaseURL
-	if env.Provider == types.AWSProviderType {
-		apiEndpoint = urls.Join(syncAPI.BaseURL, *syncAPI.Spec.Networking.Endpoint)
-		if syncAPI.Spec.Networking.APIGateway == userconfig.NoneAPIGatewayType {
-			apiEndpoint = strings.Replace(apiEndpoint, "https://", "http://", 1)
-		}
-	}
-
-	if syncAPI.DashboardURL != "" {
-		out += "\n" + console.Bold("metrics dashboard: ") + syncAPI.DashboardURL + "\n"
-	}
-
-	out += "\n" + console.Bold("endpoint: ") + apiEndpoint
-
-	out += fmt.Sprintf("\n%s curl %s -X POST -H \"Content-Type: application/json\" -d @sample.json\n", console.Bold("curl:"), apiEndpoint)
-
-	out += "\n" + describeModelInput(&syncAPI.Status, syncAPI.Spec.Predictor, apiEndpoint)
-
-	out += titleStr("configuration") + strings.TrimSpace(syncAPI.Spec.UserStr(env.Provider))
-
-	return out, nil
-}
-
-func apiTable(syncAPIs []schema.SyncAPI, envNames []string) table.Table {
-	rows := make([][]interface{}, 0, len(syncAPIs))
-
-	var totalFailed int32
-	var totalStale int32
-	var total4XX int
-	var total5XX int
-
-	for i, syncAPI := range syncAPIs {
-		lastUpdated := time.Unix(syncAPI.Spec.LastUpdated, 0)
-		rows = append(rows, []interface{}{
-			envNames[i],
-			syncAPI.Spec.Name,
-			syncAPI.Status.Message(),
-			syncAPI.Status.Updated.Ready,
-			syncAPI.Status.Stale.Ready,
-			syncAPI.Status.Requested,
-			syncAPI.Status.Updated.TotalFailed(),
-			libtime.SinceStr(&lastUpdated),
-			latencyStr(&syncAPI.Metrics),
-			code2XXStr(&syncAPI.Metrics),
-			code4XXStr(&syncAPI.Metrics),
-			code5XXStr(&syncAPI.Metrics),
-		})
-
-		totalFailed += syncAPI.Status.Updated.TotalFailed()
-		totalStale += syncAPI.Status.Stale.Ready
-
-		if syncAPI.Metrics.NetworkStats != nil {
-			total4XX += syncAPI.Metrics.NetworkStats.Code4XX
-			total5XX += syncAPI.Metrics.NetworkStats.Code5XX
-		}
-	}
-
-	return table.Table{
-		Headers: []table.Header{
-			{Title: _titleEnvironment},
-			{Title: _titleAPI},
-			{Title: _titleStatus},
-			{Title: _titleUpToDate},
-			{Title: _titleStale, Hidden: totalStale == 0},
-			{Title: _titleRequested},
-			{Title: _titleFailed, Hidden: totalFailed == 0},
-			{Title: _titleLastupdated},
-			{Title: _titleAvgRequest},
-			{Title: _title2XX},
-			{Title: _title4XX, Hidden: total4XX == 0},
-			{Title: _title5XX, Hidden: total5XX == 0},
-		},
-		Rows: rows,
-	}
-}
-
-func latencyStr(metrics *metrics.Metrics) string {
-	if metrics.NetworkStats == nil || metrics.NetworkStats.Latency == nil {
-		return "-"
-	}
-	if *metrics.NetworkStats.Latency < 1000 {
-		return fmt.Sprintf("%.6g ms", *metrics.NetworkStats.Latency)
-	}
-	return fmt.Sprintf("%.6g s", (*metrics.NetworkStats.Latency)/1000)
-}
-
-func code2XXStr(metrics *metrics.Metrics) string {
-	if metrics.NetworkStats == nil || metrics.NetworkStats.Code2XX == 0 {
-		return "-"
-	}
-	return s.Int(metrics.NetworkStats.Code2XX)
-}
-
-func code4XXStr(metrics *metrics.Metrics) string {
-	if metrics.NetworkStats == nil || metrics.NetworkStats.Code4XX == 0 {
-		return "-"
-	}
-	return s.Int(metrics.NetworkStats.Code4XX)
-}
-
-func code5XXStr(metrics *metrics.Metrics) string {
-	if metrics.NetworkStats == nil || metrics.NetworkStats.Code5XX == 0 {
-		return "-"
-	}
-	return s.Int(metrics.NetworkStats.Code5XX)
-}
-
-func regressionMetricsStr(metrics *metrics.Metrics) string {
-	minStr := "-"
-	maxStr := "-"
-	avgStr := "-"
-
-	if metrics.RegressionStats != nil {
-		if metrics.RegressionStats.Min != nil {
-			minStr = fmt.Sprintf("%.9g", *metrics.RegressionStats.Min)
-		}
-
-		if metrics.RegressionStats.Max != nil {
-			maxStr = fmt.Sprintf("%.9g", *metrics.RegressionStats.Max)
-		}
-
-		if metrics.RegressionStats.Avg != nil {
-			avgStr = fmt.Sprintf("%.9g", *metrics.RegressionStats.Avg)
-		}
-	}
-
-	t := table.Table{
-		Headers: []table.Header{
-			{Title: "min", MaxWidth: 10},
-			{Title: "max", MaxWidth: 10},
-			{Title: "avg", MaxWidth: 10},
-		},
-		Rows: [][]interface{}{{minStr, maxStr, avgStr}},
-	}
-
-	return t.MustFormat()
-}
-
-func classificationMetricsStr(metrics *metrics.Metrics) string {
-	classList := make([]string, 0, len(metrics.ClassDistribution))
-	for inputName := range metrics.ClassDistribution {
-		classList = append(classList, inputName)
-	}
-	sort.Strings(classList)
-
-	rows := make([][]interface{}, len(classList))
-	for rowNum, className := range classList {
-		rows[rowNum] = []interface{}{
-			className,
-			metrics.ClassDistribution[className],
-=======
 		if _flagOutput == flags.JSONOutputType {
 			bytes, err := libjson.Marshal(apiRes)
 			if err != nil {
 				return "", err
 			}
 			return string(bytes), nil
->>>>>>> 471197e6
-		}
-
-<<<<<<< HEAD
-	out := t.MustFormat()
-
-	if len(classList) == consts.MaxClassesPerMonitoringRequest {
-		out += fmt.Sprintf("\nlisting at most %d classes, the complete list can be found in your cloudwatch dashboard\n", consts.MaxClassesPerMonitoringRequest)
-	}
-	return out
-}
-
-func describeModelInput(status *status.Status, predictor *userconfig.Predictor, apiEndpoint string) string {
-	if status.Updated.Ready+status.Stale.Ready == 0 {
-		return "the models' metadata schema will be available when the api is live\n"
-	}
-
-	apiModelSummary, apiTFLiveReloadingSummary, err := getAPISummary(apiEndpoint, predictor)
-	if err != nil {
-		return "error retrieving the models' metadata schema: " + errors.Message(err) + "\n"
-	}
-
-	if apiModelSummary != nil {
-		t, err := parseAPIModelSummary(apiModelSummary)
-		if err != nil {
-			return "error retrieving the models' metadata schema: " + errors.Message(err) + "\n"
-		}
-		return t
-	}
-	t, err := parseAPITFLiveReloadingSummary(apiTFLiveReloadingSummary)
-	if err != nil {
-		return "error retrieving the model's input schema: " + errors.Message(err) + "\n"
-	}
-	return t
-}
-
-func parseAPIModelSummary(summary *schema.APIModelSummary) (string, error) {
-	numRows := 0
-	tags := make(map[string][]int64)
-	for modelName := range summary.ModelMetadata {
-		numRows += len(summary.ModelMetadata[modelName].Versions)
-		highestVersion := int64(0)
-		latestTimestamp := int64(0)
-		for i, version := range summary.ModelMetadata[modelName].Versions {
-			v, err := strconv.ParseInt(version, 10, 64)
-			if err != nil {
-				return "", err
-			}
-			if v > highestVersion {
-				highestVersion = v
-			}
-			timestamp := summary.ModelMetadata[modelName].Timestamps[i]
-			if timestamp > latestTimestamp {
-				latestTimestamp = timestamp
-			}
-		}
-		tags[modelName] = []int64{highestVersion, latestTimestamp}
-	}
-
-	rows := make([][]interface{}, numRows)
-	rowNum := 0
-	for modelName := range summary.ModelMetadata {
-		highestVersion := strconv.FormatInt(tags[modelName][0], 10)
-		latestTimestamp := tags[modelName][1]
-
-		for idx, version := range summary.ModelMetadata[modelName].Versions {
-			timestamp := summary.ModelMetadata[modelName].Timestamps[idx]
-
-			applicableTags := "-"
-			if highestVersion == version && latestTimestamp == timestamp {
-				applicableTags = "latest/highest"
-			} else if highestVersion == version {
-				applicableTags = "highest"
-			} else if latestTimestamp == timestamp {
-				applicableTags = "latest"
-			}
-
-			date := time.Unix(timestamp, 0)
-
-			rows[rowNum] = []interface{}{
-				modelName,
-				summary.ModelMetadata[modelName].Versions[idx],
-				applicableTags,
-				date.Format("02 Jan 06 15:04:05 MST"),
-			}
-			rowNum++
-		}
-	}
-
-	t := table.Table{
-		Headers: []table.Header{
-			{
-				Title:    "model name",
-				MaxWidth: 32,
-			},
-			{
-				Title:    "model version",
-				MaxWidth: 16,
-			},
-			{
-				Title:    "version tags",
-				MaxWidth: 14,
-			},
-			{
-				Title:    "edit time",
-				MaxWidth: 32,
-			},
-		},
-		Rows: rows,
-	}
-
-	return t.MustFormat(), nil
-}
-
-func parseAPITFLiveReloadingSummary(summary *schema.APITFLiveReloadingSummary) (string, error) {
-	highestVersions := make(map[string]int64)
-	latestTimestamps := make(map[string]int64)
-
-	numRows := 0
-	models := make(map[string]schema.GenericModelMetadata, 0)
-	for modelID := range summary.ModelMetadata {
-		timestamp := summary.ModelMetadata[modelID].Timestamp
-		modelName, modelVersion, err := getModelFromModelID(modelID)
-		if err != nil {
-			return "", err
-		}
-		if _, ok := models[modelName]; !ok {
-			models[modelName] = schema.GenericModelMetadata{
-				Versions:   []string{strconv.FormatInt(modelVersion, 10)},
-				Timestamps: []int64{timestamp},
-			}
-		} else {
-			model := models[modelName]
-			model.Versions = append(model.Versions, strconv.FormatInt(modelVersion, 10))
-			model.Timestamps = append(model.Timestamps, timestamp)
-			models[modelName] = model
-		}
-		if _, ok := highestVersions[modelName]; !ok {
-			highestVersions[modelName] = modelVersion
-		} else {
-			if modelVersion > highestVersions[modelName] {
-				highestVersions[modelName] = modelVersion
-			}
-		}
-		if _, ok := latestTimestamps[modelName]; !ok {
-			latestTimestamps[modelName] = timestamp
-		} else {
-			if timestamp > latestTimestamps[modelName] {
-				latestTimestamps[modelName] = timestamp
-			}
-		}
-		numRows += len(summary.ModelMetadata[modelID].InputSignatures)
-	}
-
-	rows := make([][]interface{}, numRows)
-	rowNum := 0
-	for modelName := range models {
-		highestVersion := highestVersions[modelName]
-		latestTimestamp := latestTimestamps[modelName]
-
-		for _, modelVersion := range models[modelName].Versions {
-			modelID := fmt.Sprintf("%s-%s", modelName, modelVersion)
-
-			inputSignatures := summary.ModelMetadata[modelID].InputSignatures
-			timestamp := summary.ModelMetadata[modelID].Timestamp
-			versionInt, err := strconv.ParseInt(modelVersion, 10, 64)
-			if err != nil {
-				return "", err
-			}
-
-			applicableTags := "-"
-			if highestVersion == versionInt && latestTimestamp == timestamp {
-				applicableTags = "latest/highest"
-			} else if highestVersion == versionInt {
-				applicableTags = "highest"
-			} else if latestTimestamp == timestamp {
-				applicableTags = "latest"
-			}
-
-			date := time.Unix(timestamp, 0)
-
-			for inputName, inputSignature := range inputSignatures {
-				shapeStr := make([]string, len(inputSignature.Shape))
-				for idx, dim := range inputSignature.Shape {
-					shapeStr[idx] = s.ObjFlatNoQuotes(dim)
-				}
-				rows[rowNum] = []interface{}{
-					modelName,
-					modelVersion,
-					inputName,
-					inputSignature.Type,
-					"(" + strings.Join(shapeStr, ", ") + ")",
-					applicableTags,
-					date.Format("02 Jan 06 15:04:05 MST"),
-				}
-				rowNum++
-			}
-		}
-	}
-
-	t := table.Table{
-		Headers: []table.Header{
-			{
-				Title:    "model name",
-				MaxWidth: 32,
-			},
-			{
-				Title:    "model version",
-				MaxWidth: 16,
-			},
-			{
-				Title:    "model input",
-				MaxWidth: 32,
-			},
-			{
-				Title:    "type",
-				MaxWidth: 10,
-			},
-			{
-				Title:    "shape",
-				MaxWidth: 20,
-			},
-			{
-				Title:    "version tags",
-				MaxWidth: 14,
-			},
-			{
-				Title:    "edit time",
-				MaxWidth: 32,
-			},
-		},
-		Rows: rows,
-	}
-
-	return t.MustFormat(), nil
-}
-
-func getModelFromModelID(modelID string) (modelName string, modelVersion int64, err error) {
-	splitIndex := strings.LastIndex(modelID, "-")
-	modelName = modelID[:splitIndex]
-	modelVersion, err = strconv.ParseInt(modelID[splitIndex+1:], 10, 64)
-	return
-}
-
-func makeRequest(request *http.Request) (http.Header, []byte, error) {
-	client := http.Client{
-		Timeout: 600 * time.Second,
-		Transport: &http.Transport{
-			TLSClientConfig: &tls.Config{InsecureSkipVerify: true},
-		},
-	}
-
-	response, err := client.Do(request)
-=======
+		}
+
 		if apiRes.RealtimeAPI != nil {
 			return realtimeAPITable(apiRes.RealtimeAPI, env)
 		}
@@ -877,7 +456,6 @@
 	}
 
 	apiRes, err := local.GetAPI(apiName)
->>>>>>> 471197e6
 	if err != nil {
 		return "", err
 	}
@@ -885,55 +463,12 @@
 	if _flagOutput == flags.JSONOutputType {
 		bytes, err := libjson.Marshal(apiRes)
 		if err != nil {
-<<<<<<< HEAD
-			return nil, nil, errors.Wrap(err, _errStrRead)
-		}
-		return nil, nil, ErrorResponseUnknown(string(bodyBytes), response.StatusCode)
-	}
-
-	bodyBytes, err := ioutil.ReadAll(response.Body)
-	if err != nil {
-		return nil, nil, errors.Wrap(err, _errStrRead)
-	}
-	return response.Header, bodyBytes, nil
-}
-
-func getAPISummary(apiEndpoint string, predictor *userconfig.Predictor) (*schema.APIModelSummary, *schema.APITFLiveReloadingSummary, error) {
-	req, err := http.NewRequest("GET", apiEndpoint, nil)
-	if err != nil {
-		return nil, nil, errors.Wrap(err, "unable to request api summary")
-	}
-	req.Header.Set("Content-Type", "application/json")
-	_, response, err := makeRequest(req)
-	if err != nil {
-		return nil, nil, err
-	}
-
-	var apiModelSummary schema.APIModelSummary
-	var apiTFLiveReloadingSummary schema.APITFLiveReloadingSummary
-
-	cachingEnabled := predictor.Models != nil && predictor.Models.CacheSize != nil && predictor.Models.DiskCacheSize != nil
-	if predictor.Type == userconfig.TensorFlowPredictorType && !cachingEnabled {
-		err = json.DecodeWithNumber(response, &apiTFLiveReloadingSummary)
-		if err != nil {
-			return nil, nil, errors.Wrap(err, "unable to parse api summary response")
-		}
-		return nil, &apiTFLiveReloadingSummary, nil
-	}
-
-	err = json.DecodeWithNumber(response, &apiModelSummary)
-	if err != nil {
-		return nil, nil, errors.Wrap(err, "unable to parse api summary response")
-	}
-	return &apiModelSummary, nil, nil
-=======
 			return "", err
 		}
 		return string(bytes), nil
 	}
 
 	return realtimeAPITable(apiRes.RealtimeAPI, env)
->>>>>>> 471197e6
 }
 
 func titleStr(title string) string {
